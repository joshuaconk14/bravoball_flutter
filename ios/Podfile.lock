PODS:
  - audioplayers_darwin (0.0.1):
    - Flutter
  - device_info_plus (0.0.1):
    - Flutter
  - Flutter (1.0.0)
  - flutter_local_notifications (0.0.1):
    - Flutter
  - Google-Mobile-Ads-SDK (10.11.0):
    - GoogleAppMeasurement (< 11.0, >= 7.0)
    - GoogleUserMessagingPlatform (>= 1.1)
  - google_mobile_ads (1.0.0):
    - Flutter
    - Google-Mobile-Ads-SDK (~> 10.11.0)
    - webview_flutter_wkwebview
  - GoogleAppMeasurement (10.29.0):
    - GoogleAppMeasurement/AdIdSupport (= 10.29.0)
    - GoogleUtilities/AppDelegateSwizzler (~> 7.11)
    - GoogleUtilities/MethodSwizzler (~> 7.11)
    - GoogleUtilities/Network (~> 7.11)
    - "GoogleUtilities/NSData+zlib (~> 7.11)"
    - nanopb (< 2.30911.0, >= 2.30908.0)
  - GoogleAppMeasurement/AdIdSupport (10.29.0):
    - GoogleAppMeasurement/WithoutAdIdSupport (= 10.29.0)
    - GoogleUtilities/AppDelegateSwizzler (~> 7.11)
    - GoogleUtilities/MethodSwizzler (~> 7.11)
    - GoogleUtilities/Network (~> 7.11)
    - "GoogleUtilities/NSData+zlib (~> 7.11)"
    - nanopb (< 2.30911.0, >= 2.30908.0)
  - GoogleAppMeasurement/WithoutAdIdSupport (10.29.0):
    - GoogleUtilities/AppDelegateSwizzler (~> 7.11)
    - GoogleUtilities/MethodSwizzler (~> 7.11)
    - GoogleUtilities/Network (~> 7.11)
    - "GoogleUtilities/NSData+zlib (~> 7.11)"
    - nanopb (< 2.30911.0, >= 2.30908.0)
  - GoogleUserMessagingPlatform (3.0.0)
  - GoogleUtilities/AppDelegateSwizzler (7.13.3):
    - GoogleUtilities/Environment
    - GoogleUtilities/Logger
    - GoogleUtilities/Network
    - GoogleUtilities/Privacy
  - GoogleUtilities/Environment (7.13.3):
    - GoogleUtilities/Privacy
    - PromisesObjC (< 3.0, >= 1.2)
  - GoogleUtilities/Logger (7.13.3):
    - GoogleUtilities/Environment
    - GoogleUtilities/Privacy
  - GoogleUtilities/MethodSwizzler (7.13.3):
    - GoogleUtilities/Logger
    - GoogleUtilities/Privacy
  - GoogleUtilities/Network (7.13.3):
    - GoogleUtilities/Logger
    - "GoogleUtilities/NSData+zlib"
    - GoogleUtilities/Privacy
    - GoogleUtilities/Reachability
  - "GoogleUtilities/NSData+zlib (7.13.3)":
    - GoogleUtilities/Privacy
  - GoogleUtilities/Privacy (7.13.3)
  - GoogleUtilities/Reachability (7.13.3):
    - GoogleUtilities/Logger
    - GoogleUtilities/Privacy
  - image_picker_ios (0.0.1):
    - Flutter
  - in_app_purchase_storekit (0.0.1):
    - Flutter
    - FlutterMacOS
  - in_app_review (2.0.0):
    - Flutter
  - integration_test (0.0.1):
    - Flutter
  - nanopb (2.30910.0):
    - nanopb/decode (= 2.30910.0)
    - nanopb/encode (= 2.30910.0)
  - nanopb/decode (2.30910.0)
  - nanopb/encode (2.30910.0)
  - package_info_plus (0.4.5):
    - Flutter
  - path_provider_foundation (0.0.1):
    - Flutter
    - FlutterMacOS
  - permission_handler_apple (9.3.0):
    - Flutter
  - PromisesObjC (2.4.0)
  - purchases_flutter (9.8.0):
    - Flutter
    - PurchasesHybridCommon (= 17.10.0)
  - PurchasesHybridCommon (17.10.0):
    - RevenueCat (= 5.43.0)
  - RevenueCat (5.43.0)
  - rive_common (0.0.1):
    - Flutter
  - shared_preferences_foundation (0.0.1):
    - Flutter
    - FlutterMacOS
  - url_launcher_ios (0.0.1):
    - Flutter
  - video_player_avfoundation (0.0.1):
    - Flutter
    - FlutterMacOS
  - wakelock_plus (0.0.1):
    - Flutter
  - webview_flutter_wkwebview (0.0.1):
    - Flutter
    - FlutterMacOS

DEPENDENCIES:
  - audioplayers_darwin (from `.symlinks/plugins/audioplayers_darwin/ios`)
  - device_info_plus (from `.symlinks/plugins/device_info_plus/ios`)
  - Flutter (from `Flutter`)
  - flutter_local_notifications (from `.symlinks/plugins/flutter_local_notifications/ios`)
  - google_mobile_ads (from `.symlinks/plugins/google_mobile_ads/ios`)
  - image_picker_ios (from `.symlinks/plugins/image_picker_ios/ios`)
  - in_app_purchase_storekit (from `.symlinks/plugins/in_app_purchase_storekit/darwin`)
  - in_app_review (from `.symlinks/plugins/in_app_review/ios`)
  - integration_test (from `.symlinks/plugins/integration_test/ios`)
  - package_info_plus (from `.symlinks/plugins/package_info_plus/ios`)
  - path_provider_foundation (from `.symlinks/plugins/path_provider_foundation/darwin`)
  - permission_handler_apple (from `.symlinks/plugins/permission_handler_apple/ios`)
  - purchases_flutter (from `.symlinks/plugins/purchases_flutter/ios`)
  - rive_common (from `.symlinks/plugins/rive_common/ios`)
  - shared_preferences_foundation (from `.symlinks/plugins/shared_preferences_foundation/darwin`)
  - url_launcher_ios (from `.symlinks/plugins/url_launcher_ios/ios`)
  - video_player_avfoundation (from `.symlinks/plugins/video_player_avfoundation/darwin`)
  - wakelock_plus (from `.symlinks/plugins/wakelock_plus/ios`)
  - webview_flutter_wkwebview (from `.symlinks/plugins/webview_flutter_wkwebview/darwin`)

SPEC REPOS:
  https://github.com/CocoaPods/Specs.git:
    - Google-Mobile-Ads-SDK
    - GoogleAppMeasurement
    - GoogleUserMessagingPlatform
    - GoogleUtilities
    - nanopb
    - PromisesObjC
    - PurchasesHybridCommon
    - RevenueCat

EXTERNAL SOURCES:
  audioplayers_darwin:
    :path: ".symlinks/plugins/audioplayers_darwin/ios"
  device_info_plus:
    :path: ".symlinks/plugins/device_info_plus/ios"
  Flutter:
    :path: Flutter
  flutter_local_notifications:
    :path: ".symlinks/plugins/flutter_local_notifications/ios"
  google_mobile_ads:
    :path: ".symlinks/plugins/google_mobile_ads/ios"
  image_picker_ios:
    :path: ".symlinks/plugins/image_picker_ios/ios"
  in_app_purchase_storekit:
    :path: ".symlinks/plugins/in_app_purchase_storekit/darwin"
  in_app_review:
    :path: ".symlinks/plugins/in_app_review/ios"
  integration_test:
    :path: ".symlinks/plugins/integration_test/ios"
  package_info_plus:
    :path: ".symlinks/plugins/package_info_plus/ios"
  path_provider_foundation:
    :path: ".symlinks/plugins/path_provider_foundation/darwin"
  permission_handler_apple:
    :path: ".symlinks/plugins/permission_handler_apple/ios"
  purchases_flutter:
    :path: ".symlinks/plugins/purchases_flutter/ios"
  rive_common:
    :path: ".symlinks/plugins/rive_common/ios"
  shared_preferences_foundation:
    :path: ".symlinks/plugins/shared_preferences_foundation/darwin"
  url_launcher_ios:
    :path: ".symlinks/plugins/url_launcher_ios/ios"
  video_player_avfoundation:
    :path: ".symlinks/plugins/video_player_avfoundation/darwin"
  wakelock_plus:
    :path: ".symlinks/plugins/wakelock_plus/ios"
  webview_flutter_wkwebview:
    :path: ".symlinks/plugins/webview_flutter_wkwebview/darwin"

SPEC CHECKSUMS:
  audioplayers_darwin: ccf9c770ee768abb07e26d90af093f7bab1c12ab
  device_info_plus: 335f3ce08d2e174b9fdc3db3db0f4e3b1f66bd89
  Flutter: e0871f40cf51350855a761d2e70bf5af5b9b5de7
  flutter_local_notifications: ad39620c743ea4c15127860f4b5641649a988100
  Google-Mobile-Ads-SDK: 58b4fda3f9758fc1ed210aa5cf7777b5eb55d47e
  google_mobile_ads: c49bca7ce6656c411965e56b4e24893466fef840
  GoogleAppMeasurement: f9de05ee17401e3355f68e8fc8b5064d429f5918
  GoogleUserMessagingPlatform: f8d0cdad3ca835406755d0a69aa634f00e76d576
  GoogleUtilities: ea963c370a38a8069cc5f7ba4ca849a60b6d7d15
  image_picker_ios: 7fe1ff8e34c1790d6fff70a32484959f563a928a
  in_app_purchase_storekit: d1a48cb0f8b29dbf5f85f782f5dd79b21b90a5e6
  in_app_review: 7dd1ea365263f834b8464673f9df72c80c17c937
  integration_test: 4a889634ef21a45d28d50d622cf412dc6d9f586e
  nanopb: 438bc412db1928dac798aa6fd75726007be04262
  package_info_plus: af8e2ca6888548050f16fa2f1938db7b5a5df499
  path_provider_foundation: 080d55be775b7414fd5a5ef3ac137b97b097e564
  permission_handler_apple: 4ed2196e43d0651e8ff7ca3483a069d469701f2d
<<<<<<< HEAD
  PromisesObjC: f5707f49cb48b9636751c5b2e7d227e43fba9f47
  purchases_flutter: a5cdfe4efd74e1beb23a069d02f960efdbf327dd
  PurchasesHybridCommon: b7b4eafb55fbaaac19b4c36d4082657a3f0d8490
  RevenueCat: a51003d4cb33820cc504cf177c627832b462a98e
  rive_common: daeaa675f575d0a2ce65a2c90d4838d75327047b
=======
  rive_common: dd421daaf9ae69f0125aa761dd96abd278399952
>>>>>>> d758a9ee
  shared_preferences_foundation: 9e1978ff2562383bd5676f64ec4e9aa8fa06a6f7
  url_launcher_ios: 694010445543906933d732453a59da0a173ae33d
  video_player_avfoundation: 2cef49524dd1f16c5300b9cd6efd9611ce03639b
  wakelock_plus: e29112ab3ef0b318e58cfa5c32326458be66b556
  webview_flutter_wkwebview: 1821ceac936eba6f7984d89a9f3bcb4dea99ebb2

PODFILE CHECKSUM: 288e3c37051c2b0726204746455af0ae30022e82

COCOAPODS: 1.16.2<|MERGE_RESOLUTION|>--- conflicted
+++ resolved
@@ -1,78 +1,13 @@
 PODS:
   - audioplayers_darwin (0.0.1):
-    - Flutter
-  - device_info_plus (0.0.1):
     - Flutter
   - Flutter (1.0.0)
   - flutter_local_notifications (0.0.1):
     - Flutter
-  - Google-Mobile-Ads-SDK (10.11.0):
-    - GoogleAppMeasurement (< 11.0, >= 7.0)
-    - GoogleUserMessagingPlatform (>= 1.1)
-  - google_mobile_ads (1.0.0):
-    - Flutter
-    - Google-Mobile-Ads-SDK (~> 10.11.0)
-    - webview_flutter_wkwebview
-  - GoogleAppMeasurement (10.29.0):
-    - GoogleAppMeasurement/AdIdSupport (= 10.29.0)
-    - GoogleUtilities/AppDelegateSwizzler (~> 7.11)
-    - GoogleUtilities/MethodSwizzler (~> 7.11)
-    - GoogleUtilities/Network (~> 7.11)
-    - "GoogleUtilities/NSData+zlib (~> 7.11)"
-    - nanopb (< 2.30911.0, >= 2.30908.0)
-  - GoogleAppMeasurement/AdIdSupport (10.29.0):
-    - GoogleAppMeasurement/WithoutAdIdSupport (= 10.29.0)
-    - GoogleUtilities/AppDelegateSwizzler (~> 7.11)
-    - GoogleUtilities/MethodSwizzler (~> 7.11)
-    - GoogleUtilities/Network (~> 7.11)
-    - "GoogleUtilities/NSData+zlib (~> 7.11)"
-    - nanopb (< 2.30911.0, >= 2.30908.0)
-  - GoogleAppMeasurement/WithoutAdIdSupport (10.29.0):
-    - GoogleUtilities/AppDelegateSwizzler (~> 7.11)
-    - GoogleUtilities/MethodSwizzler (~> 7.11)
-    - GoogleUtilities/Network (~> 7.11)
-    - "GoogleUtilities/NSData+zlib (~> 7.11)"
-    - nanopb (< 2.30911.0, >= 2.30908.0)
-  - GoogleUserMessagingPlatform (3.0.0)
-  - GoogleUtilities/AppDelegateSwizzler (7.13.3):
-    - GoogleUtilities/Environment
-    - GoogleUtilities/Logger
-    - GoogleUtilities/Network
-    - GoogleUtilities/Privacy
-  - GoogleUtilities/Environment (7.13.3):
-    - GoogleUtilities/Privacy
-    - PromisesObjC (< 3.0, >= 1.2)
-  - GoogleUtilities/Logger (7.13.3):
-    - GoogleUtilities/Environment
-    - GoogleUtilities/Privacy
-  - GoogleUtilities/MethodSwizzler (7.13.3):
-    - GoogleUtilities/Logger
-    - GoogleUtilities/Privacy
-  - GoogleUtilities/Network (7.13.3):
-    - GoogleUtilities/Logger
-    - "GoogleUtilities/NSData+zlib"
-    - GoogleUtilities/Privacy
-    - GoogleUtilities/Reachability
-  - "GoogleUtilities/NSData+zlib (7.13.3)":
-    - GoogleUtilities/Privacy
-  - GoogleUtilities/Privacy (7.13.3)
-  - GoogleUtilities/Reachability (7.13.3):
-    - GoogleUtilities/Logger
-    - GoogleUtilities/Privacy
   - image_picker_ios (0.0.1):
     - Flutter
-  - in_app_purchase_storekit (0.0.1):
-    - Flutter
-    - FlutterMacOS
   - in_app_review (2.0.0):
     - Flutter
-  - integration_test (0.0.1):
-    - Flutter
-  - nanopb (2.30910.0):
-    - nanopb/decode (= 2.30910.0)
-    - nanopb/encode (= 2.30910.0)
-  - nanopb/decode (2.30910.0)
-  - nanopb/encode (2.30910.0)
   - package_info_plus (0.4.5):
     - Flutter
   - path_provider_foundation (0.0.1):
@@ -80,13 +15,6 @@
     - FlutterMacOS
   - permission_handler_apple (9.3.0):
     - Flutter
-  - PromisesObjC (2.4.0)
-  - purchases_flutter (9.8.0):
-    - Flutter
-    - PurchasesHybridCommon (= 17.10.0)
-  - PurchasesHybridCommon (17.10.0):
-    - RevenueCat (= 5.43.0)
-  - RevenueCat (5.43.0)
   - rive_common (0.0.1):
     - Flutter
   - shared_preferences_foundation (0.0.1):
@@ -99,69 +27,39 @@
     - FlutterMacOS
   - wakelock_plus (0.0.1):
     - Flutter
-  - webview_flutter_wkwebview (0.0.1):
-    - Flutter
-    - FlutterMacOS
 
 DEPENDENCIES:
   - audioplayers_darwin (from `.symlinks/plugins/audioplayers_darwin/ios`)
-  - device_info_plus (from `.symlinks/plugins/device_info_plus/ios`)
   - Flutter (from `Flutter`)
   - flutter_local_notifications (from `.symlinks/plugins/flutter_local_notifications/ios`)
-  - google_mobile_ads (from `.symlinks/plugins/google_mobile_ads/ios`)
   - image_picker_ios (from `.symlinks/plugins/image_picker_ios/ios`)
-  - in_app_purchase_storekit (from `.symlinks/plugins/in_app_purchase_storekit/darwin`)
   - in_app_review (from `.symlinks/plugins/in_app_review/ios`)
-  - integration_test (from `.symlinks/plugins/integration_test/ios`)
   - package_info_plus (from `.symlinks/plugins/package_info_plus/ios`)
   - path_provider_foundation (from `.symlinks/plugins/path_provider_foundation/darwin`)
   - permission_handler_apple (from `.symlinks/plugins/permission_handler_apple/ios`)
-  - purchases_flutter (from `.symlinks/plugins/purchases_flutter/ios`)
   - rive_common (from `.symlinks/plugins/rive_common/ios`)
   - shared_preferences_foundation (from `.symlinks/plugins/shared_preferences_foundation/darwin`)
   - url_launcher_ios (from `.symlinks/plugins/url_launcher_ios/ios`)
   - video_player_avfoundation (from `.symlinks/plugins/video_player_avfoundation/darwin`)
   - wakelock_plus (from `.symlinks/plugins/wakelock_plus/ios`)
-  - webview_flutter_wkwebview (from `.symlinks/plugins/webview_flutter_wkwebview/darwin`)
-
-SPEC REPOS:
-  https://github.com/CocoaPods/Specs.git:
-    - Google-Mobile-Ads-SDK
-    - GoogleAppMeasurement
-    - GoogleUserMessagingPlatform
-    - GoogleUtilities
-    - nanopb
-    - PromisesObjC
-    - PurchasesHybridCommon
-    - RevenueCat
 
 EXTERNAL SOURCES:
   audioplayers_darwin:
     :path: ".symlinks/plugins/audioplayers_darwin/ios"
-  device_info_plus:
-    :path: ".symlinks/plugins/device_info_plus/ios"
   Flutter:
     :path: Flutter
   flutter_local_notifications:
     :path: ".symlinks/plugins/flutter_local_notifications/ios"
-  google_mobile_ads:
-    :path: ".symlinks/plugins/google_mobile_ads/ios"
   image_picker_ios:
     :path: ".symlinks/plugins/image_picker_ios/ios"
-  in_app_purchase_storekit:
-    :path: ".symlinks/plugins/in_app_purchase_storekit/darwin"
   in_app_review:
     :path: ".symlinks/plugins/in_app_review/ios"
-  integration_test:
-    :path: ".symlinks/plugins/integration_test/ios"
   package_info_plus:
     :path: ".symlinks/plugins/package_info_plus/ios"
   path_provider_foundation:
     :path: ".symlinks/plugins/path_provider_foundation/darwin"
   permission_handler_apple:
     :path: ".symlinks/plugins/permission_handler_apple/ios"
-  purchases_flutter:
-    :path: ".symlinks/plugins/purchases_flutter/ios"
   rive_common:
     :path: ".symlinks/plugins/rive_common/ios"
   shared_preferences_foundation:
@@ -172,41 +70,21 @@
     :path: ".symlinks/plugins/video_player_avfoundation/darwin"
   wakelock_plus:
     :path: ".symlinks/plugins/wakelock_plus/ios"
-  webview_flutter_wkwebview:
-    :path: ".symlinks/plugins/webview_flutter_wkwebview/darwin"
 
 SPEC CHECKSUMS:
   audioplayers_darwin: ccf9c770ee768abb07e26d90af093f7bab1c12ab
-  device_info_plus: 335f3ce08d2e174b9fdc3db3db0f4e3b1f66bd89
-  Flutter: e0871f40cf51350855a761d2e70bf5af5b9b5de7
+  Flutter: cabc95a1d2626b1b06e7179b784ebcf0c0cde467
   flutter_local_notifications: ad39620c743ea4c15127860f4b5641649a988100
-  Google-Mobile-Ads-SDK: 58b4fda3f9758fc1ed210aa5cf7777b5eb55d47e
-  google_mobile_ads: c49bca7ce6656c411965e56b4e24893466fef840
-  GoogleAppMeasurement: f9de05ee17401e3355f68e8fc8b5064d429f5918
-  GoogleUserMessagingPlatform: f8d0cdad3ca835406755d0a69aa634f00e76d576
-  GoogleUtilities: ea963c370a38a8069cc5f7ba4ca849a60b6d7d15
   image_picker_ios: 7fe1ff8e34c1790d6fff70a32484959f563a928a
-  in_app_purchase_storekit: d1a48cb0f8b29dbf5f85f782f5dd79b21b90a5e6
   in_app_review: 7dd1ea365263f834b8464673f9df72c80c17c937
-  integration_test: 4a889634ef21a45d28d50d622cf412dc6d9f586e
-  nanopb: 438bc412db1928dac798aa6fd75726007be04262
   package_info_plus: af8e2ca6888548050f16fa2f1938db7b5a5df499
   path_provider_foundation: 080d55be775b7414fd5a5ef3ac137b97b097e564
   permission_handler_apple: 4ed2196e43d0651e8ff7ca3483a069d469701f2d
-<<<<<<< HEAD
-  PromisesObjC: f5707f49cb48b9636751c5b2e7d227e43fba9f47
-  purchases_flutter: a5cdfe4efd74e1beb23a069d02f960efdbf327dd
-  PurchasesHybridCommon: b7b4eafb55fbaaac19b4c36d4082657a3f0d8490
-  RevenueCat: a51003d4cb33820cc504cf177c627832b462a98e
-  rive_common: daeaa675f575d0a2ce65a2c90d4838d75327047b
-=======
   rive_common: dd421daaf9ae69f0125aa761dd96abd278399952
->>>>>>> d758a9ee
   shared_preferences_foundation: 9e1978ff2562383bd5676f64ec4e9aa8fa06a6f7
   url_launcher_ios: 694010445543906933d732453a59da0a173ae33d
   video_player_avfoundation: 2cef49524dd1f16c5300b9cd6efd9611ce03639b
   wakelock_plus: e29112ab3ef0b318e58cfa5c32326458be66b556
-  webview_flutter_wkwebview: 1821ceac936eba6f7984d89a9f3bcb4dea99ebb2
 
 PODFILE CHECKSUM: 288e3c37051c2b0726204746455af0ae30022e82
 
