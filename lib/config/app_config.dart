--- conflicted
+++ resolved
@@ -14,11 +14,7 @@
   /// 2: Computer (localhost)
   /// 3: Phone (Wi-Fi IP)
   /// 4: V2 Backend (App Store Review & Production)
-<<<<<<< HEAD
-  static const int appDevCase = 2;
-=======
   static const int appDevCase = 4; // 🆕 V2 BACKEND - For App Store submission & production
->>>>>>> 77916183
 
   /// Debug mode toggle
   static const bool debug = false; // PRODUCTION - Set to false for testing and store submission
