name: bravoball_flutter
description: "BravoBall Football Training App"
# The following line prevents the package from being accidentally published to
# pub.dev using `flutter pub publish`. This is preferred for private packages.
publish_to: 'none' # Remove this line if you wish to publish to pub.dev

# The following defines the version and build number for your application.
# A version number is three numbers separated by dots, like 1.2.43
# followed by an optional build number separated by a +.
# Both the version and the builder number may be overridden in flutter
# build by specifying --build-name and --build-number, respectively.
# In Android, build-name is used as versionName while build-number used as versionCode.
# Read more about Android versioning at https://developer.android.com/studio/publish/versioning
# In iOS, build-name is used as CFBundleShortVersionString while build-number is used as CFBundleVersion.
# Read more about iOS versioning at
# https://developer.apple.com/library/archive/documentation/General/Reference/InfoPlistKeyReference/Articles/CoreFoundationKeys.html
# In Windows, build-name is used as the major, minor, and patch parts
# of the product and file versions while build-number is used as the build suffix.
<<<<<<< HEAD
version: 2.0.1+26
=======
version: 2.0.1+27
>>>>>>> 0cbb9826

environment:
  sdk: ^3.8.1

# Dependencies specify other packages that your package needs in order to work.
# To automatically upgrade your package dependencies to the latest versions
# consider running `flutter pub upgrade --major-versions`. Alternatively,
# dependencies can be manually updated by changing the version numbers below to
# the latest version available on pub.dev. To see which dependencies have newer
# versions available, run `flutter pub outdated`.
dependencies:
  flutter:
    sdk: flutter
  cupertino_icons: ^1.0.2
  provider: ^6.1.1
  rive: ^0.12.4
  video_player: ^2.8.1
  audioplayers: ^5.0.3  # Downgrade to stable version that works well with iOS
  url_launcher: ^6.2.5
  flutter_dotenv: ^5.1.0
  shared_preferences: ^2.2.3
  http: ^1.1.2
  wakelock_plus: ^1.2.7  # Keep screen on during workouts
  flutter_local_notifications: ^17.2.2  # Local notifications for timer alerts
  timezone: ^0.9.4  # Required for scheduled notifications
  uuid: ^4.3.3  # For generating unique identifiers
  image_picker: ^1.1.2  # For picking videos from camera roll
  path_provider: ^2.1.4  # For accessing device storage directories
  permission_handler: ^11.3.1  # For handling runtime permissions on Android
  google_mobile_ads: ^4.0.0  # For interstitial ads
  crypto: ^3.0.3  # For security hashing
  package_info_plus: ^9.0.0  # For app package information
  device_info_plus: ^9.1.1  # For device information and security
  in_app_purchase: ^3.2.2
  in_app_purchase_android: ^0.4.0+3
  in_app_purchase_platform_interface: ^1.4.0
  in_app_purchase_storekit: ^0.3.22+1
  encrypt: ^5.0.3
  purchases_flutter: ^9.6.2  # RevenueCat SDK for testing (latest stable)
  in_app_review: ^2.0.9  # For requesting app store ratings

dev_dependencies:
  flutter_test:
    sdk: flutter
  integration_test:
    sdk: flutter

  # The "flutter_lints" package below contains a set of recommended lints to
  # encourage good coding practices. The lint set provided by the package is
  # activated in the `analysis_options.yaml` file located at the root of your
  # package. See that file for information about deactivating specific lint
  # rules and activating additional ones.
  flutter_lints: ^5.0.0
  
  # Testing dependencies
  mockito: ^5.4.4
  build_runner: ^2.4.8

# For information on the generic Dart part of this file, see the
# following page: https://dart.dev/tools/pub/pubspec

# The following section is specific to Flutter packages.
flutter:

  # The following line ensures that the Material Icons font is
  # included with your application, so that you can use the icons in
  # the material Icons class.
  uses-material-design: true

  # To add assets to your application, add an assets section, like this:
  assets:
    - .env
    - assets/rive/Bravo_Animation.riv
    - assets/rive/BravoBall_Intro.riv
    - assets/rive/Backpack.riv
    - assets/rive/Grass_Field.riv
    - assets/rive/Tab_House.riv
    - assets/rive/Tab_Calendar.riv
    - assets/rive/Tab_Saved.riv
    - assets/rive/Tab_Dude.riv
    - assets/fonts/
    - assets/drill-icons/
    - assets/audio/321-start.mp3
    - assets/audio/321-done.mp3
    - assets/audio/success.mp3
    - assets/audio/silent-timer.mp3

  # An image asset can refer to one or more resolution-specific "variants", see
  # https://flutter.dev/to/resolution-aware-images

  # For details regarding adding assets from package dependencies, see
  # https://flutter.dev/to/asset-from-package

  # To add custom fonts to your application, add a fonts section here,
  # in this "flutter" section. Each entry in this list should have a
  # "family" key with the font family name, and a "fonts" key with a
  # list giving the asset and other descriptors for the font. For
  # example:
  # fonts:
  #   - family: Schyler
  #     fonts:
  #       - asset: fonts/Schyler-Regular.ttf
  #       - asset: fonts/Schyler-Italic.ttf
  #         style: italic
  #   - family: Trajan Pro
  #     fonts:
  #       - asset: fonts/TrajanPro.ttf
  #       - asset: fonts/TrajanPro_Bold.ttf
  #         weight: 700
  #
  # For details regarding fonts from package dependencies,
  # see https://flutter.dev/to/font-from-package

  fonts:
    - family: Poppins
      fonts:
        - asset: assets/fonts/Poppins-Bold.ttf
          weight: 700
    - family: PottaOne
      fonts:
        - asset: assets/fonts/PottaOne-Regular.ttf<|MERGE_RESOLUTION|>--- conflicted
+++ resolved
@@ -16,11 +16,7 @@
 # https://developer.apple.com/library/archive/documentation/General/Reference/InfoPlistKeyReference/Articles/CoreFoundationKeys.html
 # In Windows, build-name is used as the major, minor, and patch parts
 # of the product and file versions while build-number is used as the build suffix.
-<<<<<<< HEAD
-version: 2.0.1+26
-=======
 version: 2.0.1+27
->>>>>>> 0cbb9826
 
 environment:
   sdk: ^3.8.1
